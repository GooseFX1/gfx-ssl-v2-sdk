--- conflicted
+++ resolved
@@ -1,8 +1,3 @@
-<<<<<<< HEAD
 export * from "./tokenConstants"
 export * from "./seeds"
-export * from "./addresses"
-=======
-export * from "./seeds";
-export * from "./addresses";
->>>>>>> bef61f5b
+export * from "./addresses"