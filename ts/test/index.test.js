<<<<<<< HEAD
const { Wallet, BN } = require('@project-serum/anchor')
const { PublicKey, Connection, Keypair, Transaction, sendAndConfirmTransaction, ComputeBudgetProgram } = require('@solana/web3.js')
const {SSL} = require('gfx-ssl-sdk')
const connection = new Connection("https://api.mainnet-beta.solana.com")
const fs = require('fs');
const keypair = fs.readFileSync("/Users/arvindkrishnan/.config/solana/swap.json", 'utf8')
const kp = Keypair.fromSecretKey(new Uint8Array(JSON.parse(keypair)))
const wallet = new Wallet(payer = kp);

test("Testing example", async() => {
  const ssl = new SSL(connection, wallet.publicKey)
  const sol = new PublicKey("So11111111111111111111111111111111111111112")
  const msol = new PublicKey("mSoLzYCxHdYgdzU16g5QSh3i5K3z3KZK7ytfqcJm7So")
  const ix = await ssl.swapIx(sol, msol, new BN(100000))
  const tr = new Transaction()
  const ix1 = ComputeBudgetProgram.setComputeUnitLimit({units: 1_000_000})
  tr.add(ix1)
  tr.add(ix)
  const res = await sendAndConfirmTransaction(connection, tr,[kp], {skipPreflight: true})
  console.log("res: ", res)
})
=======
xtest("Testing example", async () => {
  console.log("Hello World");
});
>>>>>>> bef61f5b
<|MERGE_RESOLUTION|>--- conflicted
+++ resolved
@@ -1,4 +1,3 @@
-<<<<<<< HEAD
 const { Wallet, BN } = require('@project-serum/anchor')
 const { PublicKey, Connection, Keypair, Transaction, sendAndConfirmTransaction, ComputeBudgetProgram } = require('@solana/web3.js')
 const {SSL} = require('gfx-ssl-sdk')
@@ -19,9 +18,4 @@
   tr.add(ix)
   const res = await sendAndConfirmTransaction(connection, tr,[kp], {skipPreflight: true})
   console.log("res: ", res)
-})
-=======
-xtest("Testing example", async () => {
-  console.log("Hello World");
-});
->>>>>>> bef61f5b
+})